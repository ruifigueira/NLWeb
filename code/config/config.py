# Copyright (c) 2025 Microsoft Corporation.
# Licensed under the MIT License

"""
Basic config services, including loading config from config_llm.yaml, config_embedding.yaml, config_retrieval.yaml, 
config_webserver.yaml, config_nlweb.yaml
WARNING: This code is under development and may undergo changes in future releases.
Backwards compatibility is not guaranteed at this time.
"""

import os
import yaml
from dataclasses import dataclass
from dotenv import load_dotenv
from typing import Dict, Optional, Any, List

@dataclass
class ModelConfig:
    high: str
    low: str

@dataclass
class LLMProviderConfig:
    api_key: Optional[str] = None
    models: Optional[ModelConfig] = None
    endpoint: Optional[str] = None
    api_version: Optional[str] = None

@dataclass
class EmbeddingProviderConfig:
    api_key: Optional[str] = None
    endpoint: Optional[str] = None
    api_version: Optional[str] = None
    model: Optional[str] = None

@dataclass
class RetrievalProviderConfig:
    api_key: Optional[str] = None
    api_endpoint: Optional[str] = None
    database_path: Optional[str] = None
    index_name: Optional[str] = None
    db_type: Optional[str] = None  

@dataclass
class SSLConfig:
    enabled: bool = False
    cert_file: Optional[str] = None
    key_file: Optional[str] = None

@dataclass
class LoggingConfig:
    level: str = "info"
    file: str = "./logs/webserver.log"

@dataclass
class StaticConfig:
    enable_cache: bool = True
    cache_max_age: int = 3600
    gzip_enabled: bool = True

@dataclass
class ServerConfig:
    host: str = "localhost"
    enable_cors: bool = True
    max_connections: int = 100
    timeout: int = 30
    ssl: Optional[SSLConfig] = None
    logging: Optional[LoggingConfig] = None
    static: Optional[StaticConfig] = None

@dataclass
class NLWebConfig:
    sites: List[str]  # List of allowed sites
    json_data_folder: str = "./data/json"  # Default folder for JSON data
    json_with_embeddings_folder: str = "./data/json_with_embeddings"  # Default folder for JSON with embeddings

class AppConfig:
    config_paths = ["config.yaml", "config_llm.yaml", "config_embedding.yaml", "config_retrieval.yaml", 
                   "config_webserver.yaml", "config_nlweb.yaml"]

    def __init__(self):
        load_dotenv()
        self.load_llm_config()
        self.load_embedding_config()
        self.load_retrieval_config()
        self.load_webserver_config()
        self.load_nlweb_config()

    def _get_config_value(self, value: Any, default: Any = None) -> Any:
        """
        Get configuration value. If value is a string, return it directly.
        Otherwise, treat it as an environment variable name and fetch from environment.
        Returns default if environment variable is not set or value is None.
        """
        if value is None:
            return default
            
        if isinstance(value, str):
            # If it's clearly an environment variable name (e.g., "OPENAI_API_KEY_ENV")
            if value.endswith('_ENV') or value.isupper():
                return os.getenv(value, default)
            # Otherwise, treat it as a literal string value
            else:
                return value
        
        # For non-string values, return as-is
        return value

    def load_llm_config(self, path: str = "config_llm.yaml"):
        # Get the directory where this config.py file is located
        config_dir = os.path.dirname(os.path.abspath(__file__))
        # Build the full path to the config file
        full_path = os.path.join(config_dir, path)
        
        with open(full_path, "r") as f:
            data = yaml.safe_load(f)

            self.preferred_llm_provider: str = data["preferred_provider"]
            self.llm_providers: Dict[str, LLMProviderConfig] = {}

            for name, cfg in data.get("providers", {}).items():
                m = cfg.get("models", {})
                models = ModelConfig(
                    high=self._get_config_value(m.get("high")),
                    low=self._get_config_value(m.get("low"))
                ) if m else None
                
                # Extract configuration values from the YAML with the new method
                api_key = self._get_config_value(cfg.get("api_key_env"))
                api_endpoint = self._get_config_value(cfg.get("api_endpoint_env"))
                api_version = self._get_config_value(cfg.get("api_version_env"))
<<<<<<< HEAD
=======
                embedding_model = self._get_config_value(cfg.get("embedding_model_env"))
                azure_embedding_api_version = self._get_config_value(cfg.get("azure_embedding_api_version"))
>>>>>>> 0f3e3350

                # Create the LLM provider config - no longer include embedding model
                self.llm_providers[name] = LLMProviderConfig(
                    api_key=api_key,
                    models=models,
                    endpoint=api_endpoint,
                    api_version=api_version
                )

    def load_embedding_config(self, path: str = "config_embedding.yaml"):
        """Load embedding model configuration."""
        # Get the directory where this config.py file is located
        config_dir = os.path.dirname(os.path.abspath(__file__))
        # Build the full path to the config file
        full_path = os.path.join(config_dir, path)
        
        try:
            with open(full_path, "r") as f:
                data = yaml.safe_load(f)
        except FileNotFoundError:
            # If config file doesn't exist, use defaults
            print(f"Warning: {path} not found. Using default embedding configuration.")
            data = {
                "preferred_provider": "openai",
                "providers": {}
            }
        
        self.preferred_embedding_provider: str = data["preferred_provider"]
        self.embedding_providers: Dict[str, EmbeddingProviderConfig] = {}

        for name, cfg in data.get("providers", {}).items():
            # Extract configuration values from the YAML
            api_key = self._get_config_value(cfg.get("api_key_env"))
            api_endpoint = self._get_config_value(cfg.get("api_endpoint_env"))
            api_version = self._get_config_value(cfg.get("api_version_env"))
            model = self._get_config_value(cfg.get("model"))

            # Create the embedding provider config
            self.embedding_providers[name] = EmbeddingProviderConfig(
                api_key=api_key,
                endpoint=api_endpoint,
                api_version=api_version,
                model=model
            )

    def load_retrieval_config(self, path: str = "config_retrieval.yaml"):
        # Get the directory where this config.py file is located
        config_dir = os.path.dirname(os.path.abspath(__file__))
        # Build the full path to the config file
        full_path = os.path.join(config_dir, path)
        
        try:
            with open(full_path, "r") as f:
                data = yaml.safe_load(f)
        except FileNotFoundError:
            # If config file doesn't exist, use defaults
            print(f"Warning: {path} not found. Using default retrieval configuration.")
            data = {
                "preferred_endpoint": "default",
                "endpoints": {}
            }

        # Changed from preferred_provider to preferred_endpoint
        self.preferred_retrieval_endpoint: str = data["preferred_endpoint"]
        self.retrieval_endpoints: Dict[str, RetrievalProviderConfig] = {}

        # Changed from providers to endpoints
        for name, cfg in data.get("endpoints", {}).items():
            # Use the new method for all configuration values
            self.retrieval_endpoints[name] = RetrievalProviderConfig(
                api_key=self._get_config_value(cfg.get("api_key_env")),
                api_endpoint=self._get_config_value(cfg.get("api_endpoint_env")),
                database_path=self._get_config_value(cfg.get("database_path")),
                index_name=self._get_config_value(cfg.get("index_name")),
                db_type=self._get_config_value(cfg.get("db_type"))  # Add db_type
            )
    
    def load_webserver_config(self, path: str = "config_webserver.yaml"):
        # Get the directory where this config.py file is located
        config_dir = os.path.dirname(os.path.abspath(__file__))
        # Build the full path to the config file
        full_path = os.path.join(config_dir, path)
        
        try:
            with open(full_path, "r") as f:
                data = yaml.safe_load(f)
        except FileNotFoundError:
            # If config file doesn't exist, use defaults
            print(f"Warning: {path} not found. Using default webserver configuration.")
            data = {
                "port": 8080,
                "static_directory": "./static",
                "server": {}
            }
        
        # Load basic configurations with the new method
        self.port: int = self._get_config_value(data.get("port"), 8080)
        self.static_directory: str = self._get_config_value(data.get("static_directory"), "./static")
        self.mode: str = self._get_config_value(data.get("mode"), "production")
        
        # Convert relative paths to absolute paths based on config file location
        if not os.path.isabs(self.static_directory):
            self.static_directory = os.path.abspath(os.path.join(config_dir, self.static_directory))
        
        # Load server configurations
        server_data = data.get("server", {})
        
        # SSL configuration
        ssl_data = server_data.get("ssl", {})
        ssl_config = SSLConfig(
            enabled=self._get_config_value(ssl_data.get("enabled"), False),
            cert_file=self._get_config_value(ssl_data.get("cert_file_env")),
            key_file=self._get_config_value(ssl_data.get("key_file_env"))
        )
        
        # Logging configuration
        logging_data = server_data.get("logging", {})
        logging_config = LoggingConfig(
            level=self._get_config_value(logging_data.get("level"), "info"),
            file=self._get_config_value(logging_data.get("file"), "./logs/webserver.log")
        )
        
        # Convert logging file path to absolute if relative
        if not os.path.isabs(logging_config.file):
            logging_config.file = os.path.abspath(os.path.join(config_dir, logging_config.file))
        
        # Static file configuration
        static_data = server_data.get("static", {})
        static_config = StaticConfig(
            enable_cache=self._get_config_value(static_data.get("enable_cache"), True),
            cache_max_age=self._get_config_value(static_data.get("cache_max_age"), 3600),
            gzip_enabled=self._get_config_value(static_data.get("gzip_enabled"), True)
        )
        
        # Create the server config
        self.server = ServerConfig(
            host=self._get_config_value(server_data.get("host"), "localhost"),
            enable_cors=self._get_config_value(server_data.get("enable_cors"), True),
            max_connections=self._get_config_value(server_data.get("max_connections"), 100),
            timeout=self._get_config_value(server_data.get("timeout"), 30),
            ssl=ssl_config,
            logging=logging_config,
            static=static_config
        )

    def load_nlweb_config(self, path: str = "config_nlweb.yaml"):
        """Load Natural Language Web configuration."""
        # Get the directory where this config.py file is located
        config_dir = os.path.dirname(os.path.abspath(__file__))
        # Build the full path to the config file
        full_path = os.path.join(config_dir, path)
        
        try:
            with open(full_path, "r") as f:
                data = yaml.safe_load(f)
        except FileNotFoundError:
            # If config file doesn't exist, use defaults
            print(f"Warning: {path} not found. Using default NLWeb configuration.")
            data = {
                "sites": "",
                "data_folders": {
                    "json_data": "./data/json",
                    "json_with_embeddings": "./data/json_with_embeddings"
                }
            }
        
        # Parse the comma-separated sites string into a list
        sites_str = self._get_config_value(data.get("sites"), "")
        sites_list = [site.strip() for site in sites_str.split(",") if site.strip()]
        
        # Get data folder paths from config
        json_data_folder = "./data/json"
        json_with_embeddings_folder = "./data/json_with_embeddings"
        
        if "data_folders" in data:
            json_data_folder = self._get_config_value(
                data["data_folders"].get("json_data"), 
                json_data_folder
            )
            json_with_embeddings_folder = self._get_config_value(
                data["data_folders"].get("json_with_embeddings"), 
                json_with_embeddings_folder
            )
        
        # Convert relative paths to absolute paths based on config file location
        if not os.path.isabs(json_data_folder):
            json_data_folder = os.path.abspath(os.path.join(config_dir, json_data_folder))
        if not os.path.isabs(json_with_embeddings_folder):
            json_with_embeddings_folder = os.path.abspath(os.path.join(config_dir, json_with_embeddings_folder))
        
        # Ensure directories exist
        os.makedirs(json_data_folder, exist_ok=True)
        os.makedirs(json_with_embeddings_folder, exist_ok=True)
        
        self.nlweb = NLWebConfig(
            sites=sites_list,
            json_data_folder=json_data_folder,
            json_with_embeddings_folder=json_with_embeddings_folder
        )
    
    def get_ssl_cert_path(self) -> Optional[str]:
        """Get the SSL certificate file path."""
        if self.server.ssl:
            return self.server.ssl.cert_file
        return None
    
    def get_ssl_key_path(self) -> Optional[str]:
        """Get the SSL key file path."""
        if self.server.ssl:
            return self.server.ssl.key_file
        return None
    
    def is_ssl_enabled(self) -> bool:
        """Check if SSL is enabled and properly configured."""
        return (self.server.ssl and 
                self.server.ssl.enabled and 
                self.server.ssl.cert_file is not None and 
                self.server.ssl.key_file is not None)
    
    def is_production_mode(self) -> bool:
        """Returns True if the system is running in production mode."""
        return getattr(self, 'mode', 'production').lower() == 'production'
    
    def is_development_mode(self) -> bool:
        """Returns True if the system is running in development mode."""
        return getattr(self, 'mode', 'production').lower() == 'development'
    
    def get_allowed_sites(self) -> List[str]:
        """Get the list of allowed sites from NLWeb configuration."""
        return self.nlweb.sites if hasattr(self, 'nlweb') else []
    
    def is_site_allowed(self, site: str) -> bool:
        """Check if a site is in the allowed sites list."""
        allowed_sites = self.get_allowed_sites()
        # If no sites are configured, allow all sites
        if not allowed_sites:
            return True
        return site in allowed_sites
    
    def get_embedding_provider(self, provider_name: Optional[str] = None) -> Optional[EmbeddingProviderConfig]:
        """Get the specified embedding provider config or the preferred one if not specified."""
        if not hasattr(self, 'embedding_providers'):
            return None
            
        if provider_name and provider_name in self.embedding_providers:
            return self.embedding_providers[provider_name]
            
        if hasattr(self, 'preferred_embedding_provider') and self.preferred_embedding_provider in self.embedding_providers:
            return self.embedding_providers[self.preferred_embedding_provider]
            
        return None
            
    def get_llm_provider(self, provider_name: Optional[str] = None) -> Optional[LLMProviderConfig]:
        """Get the specified LLM provider config or the preferred one if not specified."""
        if not hasattr(self, 'llm_providers'):
            return None
            
        if provider_name and provider_name in self.llm_providers:
            return self.llm_providers[provider_name]
            
        if hasattr(self, 'preferred_llm_provider') and self.preferred_llm_provider in self.llm_providers:
            return self.llm_providers[self.preferred_llm_provider]
            
        return None

# Global singleton
CONFIG = AppConfig()<|MERGE_RESOLUTION|>--- conflicted
+++ resolved
@@ -129,12 +129,6 @@
                 api_key = self._get_config_value(cfg.get("api_key_env"))
                 api_endpoint = self._get_config_value(cfg.get("api_endpoint_env"))
                 api_version = self._get_config_value(cfg.get("api_version_env"))
-<<<<<<< HEAD
-=======
-                embedding_model = self._get_config_value(cfg.get("embedding_model_env"))
-                azure_embedding_api_version = self._get_config_value(cfg.get("azure_embedding_api_version"))
->>>>>>> 0f3e3350
-
                 # Create the LLM provider config - no longer include embedding model
                 self.llm_providers[name] = LLMProviderConfig(
                     api_key=api_key,
