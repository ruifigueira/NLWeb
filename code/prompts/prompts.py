--- conflicted
+++ resolved
@@ -166,78 +166,7 @@
         logger.debug("Error details:", exc_info=True)
         raise
 
-<<<<<<< HEAD
-=======
-def fill_ranking_prompt(prompt_str, handler, description):
-    logger.debug(f"Filling ranking prompt template (length: {len(prompt_str)})")
-    
-    try:
-        variables = get_prompt_variables_from_prompt(prompt_str)
-        logger.debug(f"Found {len(variables)} variables to fill for ranking prompt")
-        
-        for variable in variables:
-            try:
-                if (variable == "item.description"):
-                    value = json.dumps(description)
-                    logger.debug(f"Filling item.description with JSON (length: {len(value)})")
-                else:
-                    value = get_prompt_variable_value(variable, handler)
-                
-                prompt_str = prompt_str.replace("{" + variable + "}", value)
-                
-            except Exception as e:
-                logger.error(f"Error processing variable '{variable}': {str(e)}")
-                print(f"Error processing variable '{variable}': {str(e)}")
-                # Use a placeholder to indicate error
-                prompt_str = prompt_str.replace("{" + variable + "}", f"[ERROR: {str(e)}]")
-        
-        logger.debug(f"Ranking prompt filled successfully (final length: {len(prompt_str)})")
-        return prompt_str
-        
-    except Exception as e:
-        logger.error(f"Error in fill_ranking_prompt: {str(e)}")
-        logger.debug("Error details:", exc_info=True)
-        print(f"Error in fill_ranking_prompt: {str(e)}")
-        # Return original prompt string with error message
-        return f"{prompt_str}\n[ERROR in fill_ranking_prompt: {str(e)}]"
-    
-def fill_item_details_prompt(prompt_str, handler, description, item_details):
-    logger.debug(f"Filling item details prompt template (length: {len(prompt_str)})")
-    
-    try:
-        variables = get_prompt_variables_from_prompt(prompt_str)
-        logger.debug(f"Found {len(variables)} variables to fill for item details prompt")
-        
-        for variable in variables:
-            try:
-                if (variable == "item.description"):
-                    value = json.dumps(description)
-                    logger.debug(f"Filling item.description with JSON (length: {len(value)})")
-                elif (variable == "request.details_requested"):
-                    value = item_details
-                    logger.debug(f"Filling item_details with JSON (length: {len(value)})")
-                else:
-                    value = get_prompt_variable_value(variable, handler)
-                
-                prompt_str = prompt_str.replace("{" + variable + "}", value)
-                
-            except Exception as e:
-                logger.error(f"Error processing variable '{variable}': {str(e)}")
-                print(f"Error processing variable '{variable}': {str(e)}")
-                # Use a placeholder to indicate error
-                prompt_str = prompt_str.replace("{" + variable + "}", f"[ERROR: {str(e)}]")
-        
-        logger.debug(f"Ranking prompt filled successfully (final length: {len(prompt_str)})")
-        return prompt_str
-        
-    except Exception as e:
-        logger.error(f"Error in fill_ranking_prompt: {str(e)}")
-        logger.debug("Error details:", exc_info=True)
-        print(f"Error in fill_ranking_prompt: {str(e)}")
-        # Return original prompt string with error message
-        return f"{prompt_str}\n[ERROR in fill_ranking_prompt: {str(e)}]"
-
->>>>>>> 2bf5e5b4
+
 cached_prompts = {}
 def get_cached_values(site, item_type, prompt_name):
     cache_key = (site, item_type, prompt_name)
